# Contribution Guidelines for Dx0 Repository

This repository contains a minimal demonstration of the SDBench framework and the MAI‑DxO diagnostic agent.

## Coding Style
- Use standard Python 3 style as defined in [PEP 8](https://peps.python.org/pep-0008/).
- Provide docstrings for public classes and functions.

## Testing
- Run the unit tests with `pytest` before committing any changes.
- All tests should pass: `pytest -q`.

## Project Management
- The high‑level roadmap lives in `tasks.yml`. Keep it updated when adding major features.
- When adding or modifying tasks, summarize the changes in the commit title/body.
  Example: "Add Phase 1–4 backlog tasks to tasks.yml."
<<<<<<< HEAD
- Mark completed tasks as `done` in `tasks.yml` and mention the task IDs in the commit message when closing them.
=======
- Mark completed tasks as `done` in `tasks.yml` and mention the task IDs in the commit message when closing them.

## Commit Messages
- Summarize the purpose of the change in the commit title (e.g., "Fix retrieval cache timing for tests").
- Reference the relevant task ID from `tasks.yml` in the commit body when applicable.
>>>>>>> 28c9670f
<|MERGE_RESOLUTION|>--- conflicted
+++ resolved
@@ -14,12 +14,8 @@
 - The high‑level roadmap lives in `tasks.yml`. Keep it updated when adding major features.
 - When adding or modifying tasks, summarize the changes in the commit title/body.
   Example: "Add Phase 1–4 backlog tasks to tasks.yml."
-<<<<<<< HEAD
-- Mark completed tasks as `done` in `tasks.yml` and mention the task IDs in the commit message when closing them.
-=======
 - Mark completed tasks as `done` in `tasks.yml` and mention the task IDs in the commit message when closing them.
 
 ## Commit Messages
 - Summarize the purpose of the change in the commit title (e.g., "Fix retrieval cache timing for tests").
-- Reference the relevant task ID from `tasks.yml` in the commit body when applicable.
->>>>>>> 28c9670f
+- Reference the relevant task ID from `tasks.yml` in the commit body when applicable.