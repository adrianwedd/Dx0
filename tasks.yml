phases:
  - name: "Phase 0: Engineering Foundation"
    tasks:
      - id: "T1"
        title: "Refactor VirtualPanel for Pluggable Decision Engines"
        description: >
          Replace the hard-coded keyword\u2192action mappings with a
          DecisionEngine interface. Provide both rule-based and LLM-based
          configuration.
        labels: [enhancement, refactor, backend]
        done: true
      - id: "T2"
        title: "Integrate Semantic Retrieval in Gatekeeper"
        description: >
          Use an embedding index (FAISS or similar) and retrieval-augmented
          generation for question answering. Fall back to regex search if the
          embedding step fails.
        labels: [enhancement, backend, ml]
        done: true
      - id: "T3"
        title: "Add Dynamic Test Result Handling"
        description: >
          Fetch realistic lab values from JSON fixtures instead of returning
          default results. Define the schema, implement a loader, and handle
          missing fixture errors.
        labels: [feature, backend, data]
        done: true
      - id: "T4"
        title: "Implement Detailed Logging & Metrics"
        description: >
          Add structured logging to the Orchestrator and Panel modules and
          expose a metrics endpoint for Prometheus. Provide example Grafana
          dashboard configuration.
        labels: [enhancement, observability, backend]
        done: true
      - id: "T5"
        title: "Expand Unit Tests for Error & Edge Cases"
        description: >
          Cover parsing errors, unknown inputs, and timeouts across core
          modules with comprehensive tests.
        labels: [test, quality, backend]
        done: true
      - id: "T6"
        title: "Enforce Code Style & Static Analysis"
        description: >
          Add Black, isort, flake8, and mypy checks via pre-commit and CI.
          Document installation steps for contributors.
        labels: [ci, quality, tooling]
        done: true
      - id: "T7"
        title: "Enhance CLI with Model & Config Flags"
        description: >
          Extend cli.py with flags for selecting the panel engine, LLM model,
          and logging verbosity.
        labels: [feature, cli, backend]
        done: true
      - id: "T8"
        title: "Modularize Prompt Templates & System Prompts"
        description: >
          Move all agent prompts into the prompts/ directory for easier
          versioning and A/B testing.
        labels: [enhancement, prompt-engineering, backend]
        done: true
      - id: "T9"
        title: "CI/CD Pipeline & Dockerization"
        description: >
          Add GitHub Actions workflows for tests and releases and create a
          Dockerfile for deployment.
        labels: [ci, docker, devops]
        done: true
      - id: "T10"
        title: "Update tasks.yml with Engineering Backlog"
        description: >
          Track the initial engineering tasks in this file.
        labels: [project-management, documentation]
        done: true
      - id: "T11"
        title: "Ingest & Convert NEJM CPC Cases for SDBench"
        description: >
          Build a pipeline to parse the 304 NEJM CPC articles and output
          SDBench-formatted JSON with summary, full text, and diagnosis.
        labels: [feature, data, backend]
        done: true
      - id: "T12"
        title: "Implement Gatekeeper with Synthetic Findings"
        description: >
          Create the Gatekeeper agent that mediates information requests and
          synthesizes plausible findings for unmentioned tests.
        labels: [feature, ai, backend]
        done: true
      - id: "T13"
        title: "Develop Judge Agent with Likert Rubric"
        description: >
          Implement the Judge agent using an LLM prompted with a 5-point
          clinical accuracy rubric to score diagnoses.
        labels: [feature, ai, evaluation]
        done: true
      - id: "T14"
        title: "Build Cost Estimator & CPT Mapper"
        description: >
          Translate test requests to CPT codes via LLM, map to CMS prices, and
          compute cumulative costs.
        labels: [feature, data, backend]
        done: true
      - id: "T15"
        title: "Create MAI-Dx Orchestrator & Virtual Panel"
        description: >
          Implement the orchestrator and the five-persona virtual panel
          running a chain-of-debate to produce actions.
        labels: [feature, agent-architecture, backend]
        done: true
      - id: "T16"
        title: "Support MAI-Dx Variants"
        description: >
          Enable Instant Answer, Question Only, Budgeted, Unconstrained
          Budget, and Ensemble modes via config.
        labels: [feature, backend, ml]
        done: true
      - id: "T17"
        title: "Build Physician UI for SDBench"
        description: >
          Provide a synchronous chat interface for physicians interacting with
          the Gatekeeper and Cost Estimator.
        labels: [feature, frontend, ux]
        done: true
      - id: "T18"
        title: "Implement Evaluation Pipeline & Reporting"
        description: >
          Automate simulation runs over all cases and generate accuracy and
          cost reports with Pareto plots.
        labels: [feature, analytics, backend]
        done: true
      - id: "T19"
        title: "Statistical Analysis & Significance Testing"
        description: >
          Provide permutation tests for evaluating accuracy improvements and
          expose a CLI entry point.
        labels: [feature, statistics, backend]
        done: true
      - id: "T20"
        title: "Document & Package SDBench for Release"
        description: >
          Package the benchmark as a Python distribution and supply
          documentation and licensing instructions.
        labels: [documentation, release, devops]
        done: true
      - id: "T21"
        title: "Automated Case Ingestion for Future Updates"
        description: >
          Design a framework to periodically scrape new NEJM CPC cases and
          integrate them into SDBench.
        labels: [feature, data, backend]
        done: true
      - id: "T22"
        title: "Legal & Licensing Review for Public Dataset"
        description: >
          Coordinate with legal to ensure the public release complies with
          NEJM permissions and licensing requirements.
        labels: [legal, compliance, project-management]
        done: true

  - name: "Phase 1: SDBench Framework and Environment Setup"
    tasks:
      - id: 1
        title: "Collect NEJM CPC cases"
        description: "Gather 304 consecutive CPC articles for dataset creation."
        done: true
      - id: 2
        title: "Convert cases to simulation format"
        description: "Transform each case into an interactive simulation with discrete steps."
        done: true
      - id: 3
        title: "Write summary for each case"
        description: "Provide a short synopsis highlighting the key features."
        done: true
      - id: 4
        title: "Create hidden test set"
        description: "Hold out 56 recent cases from 2024\u20132025 as a hidden evaluation set."
        done: true
      - id: 5
        title: "Lookup CPT codes with language model"
        description: "Translate test requests into CPT codes using an LLM."
        done: true
      - id: 6
        title: "Match codes to pricing table"
        description: "Achieve >98% coverage when mapping CPT codes to the pricing table."
        done: true
      - id: 7
        title: "Estimate costs for unmatched tests"
        description: "Use a language model to estimate prices when the table lacks an entry."
        done: true
      - id: 8
        title: "Apply visit fee"
        description: "Charge a fixed $300 cost for each physician visit."
        done: true
      - id: 9
        title: "Controlled Gatekeeper"
        description: "Implement Gatekeeper with controlled disclosure of case findings."
        done: true
      - id: 10
        title: "Refusal policy"
        description: "Gatekeeper must refuse vague queries and diagnostic impressions."
        done: true
      - id: 11
        title: "Synthetic results for off-path tests"
        description: "Generate synthetic results when the requested information is missing."
        done: true
      - id: 12
        title: "Judge agent with rubric"
        description: "Implement Judge agent that scores diagnoses with a 5-point rubric."
        done: true
      - id: 13
        title: "Define correct threshold"
        description: "Treat scores \u22654 from the judge as correct diagnoses."
        done: true

  - name: "Phase 2: MAI-DxO Agent Implementation and Execution"
    tasks:
      - id: 14
        title: "XML protocol"
        description: "Define <question>, <test>, and <diagnosis> messages for communication."
        done: true
      - id: 15
        title: "Enforce question/test separation"
        description: "Prohibit mixing questions and test orders in a single turn."
        done: true
      - id: 16
        title: "Create virtual panel"
        description: "Instantiate Dr. Hypothesis, Test-Chooser, Challenger, Stewardship, and Checklist personas."
        done: true
      - id: 17
        title: "Chain of Debate workflow"
        description: "Implement a sequential debate to decide the next action."
        done: true
      - id: 18
        title: "Unconstrained mode"
        description: "Run MAI-DxO without budget constraints."
        done: true
      - id: 19
        title: "Budgeted mode"
        description: "Track spending and enforce a budget limit."
        done: true
      - id: 20
        title: "Question Only and Instant Answer"
        description: "Support streamlined modes that limit or skip the debate."
        done: true
      - id: 21
        title: "Ensemble variant"
        description: "Combine multiple MAI-DxO runs to produce a final answer."
        done: true
      - id: 22
        title: "Evaluation"
        description: "Use the Judge agent to score the final diagnosis and compute cost."
        done: true
      - id: 23
        title: "Plot accuracy vs cost"
        description: "Visualize trade-offs by plotting the Pareto frontier."
        done: true

      - id: 24
        title: "Expand Evaluation Framework Tests"
        description: >
          Add unit tests for the Judge agent, CostEstimator, and evaluation metrics generation.
<<<<<<< HEAD
        component: evaluation
        area: testing
        priority: 2
        status: done
=======
        labels: [test, evaluation]
        status: pending
>>>>>>> 2ae2dea9

  - name: "Phase 3: Production Readiness & Advanced Features"
    tasks:
      - id: "T23"
        title: "Fully Implement and Tune LLM-Based Decision Engine"
        description: >
          Replace the placeholder LLMEngine with a fully functional, prompt-driven engine. This involves creating and validating the persona-specific prompts required for the "Chain of Debate" and ensuring the model's output can be reliably parsed.
        labels: [feature, ai, backend, prompt-engineering]
        subtasks:
          - "Develop and test the system prompt for the **Dr. Hypothesis** agent to generate a differential diagnosis based on initial case findings."
          - "Implement and validate the prompt for the **Dr. Test-Chooser** agent to select the most discriminative tests or questions."
          - "Create and refine the adversarial prompt for the **Dr. Challenger** agent to identify biases and propose alternative paths."
          - "Develop the cost-aware prompt for the **Dr. Stewardship** agent to analyze the cost-benefit of proposed tests."
          - "Implement a final prompt for the **Dr. Checklist** agent to ensure completeness and consistency before an action is taken."
          - "Create robust parsing logic to handle the LLM's output and convert it into a structured `PanelAction`."
        done: true
      - id: "T24"
        title: "Integrate Semantic Search into Gatekeeper"
        description: >
          Upgrade the Gatekeeper's question-answering capability from keyword search to a modern retrieval-augmented generation (RAG) pipeline for more accurate and context-aware responses.
        labels: [enhancement, backend, ml]
        subtasks:
          - "Select an appropriate sentence-transformer model for creating high-quality embeddings of medical text."
          - "Build a script to pre-process and create a vector index (e.g., using FAISS or a similar library) for all 304 NEJM case documents."
          - "Modify the `Gatekeeper.answer_question` method to first query the vector index to retrieve relevant text chunks."
          - "Implement a RAG prompt that combines the user's question with the retrieved chunks to generate a precise answer using an LLM."
          - "Establish a fallback mechanism to use the old regex search if the semantic search fails to return relevant results."
        done: true

      - id: "T25"
        title: "Build Interactive Physician UI for SDBench"
        description: >
          Develop a web-based user interface that allows human physicians to participate in SDBench challenges, providing a benchmark for human performance and a tool for data collection.
        labels: [feature, frontend, ux]
        subtasks:
          - "Design a clean, synchronous chat interface using a modern web framework (e.g., React, Vue, or Svelte)."
          - "Create a backend API (e.g., using Flask or FastAPI) to connect the frontend to the `Orchestrator`."
          - "Implement WebSocket support for real-time, turn-by-turn interaction between the physician and the `Gatekeeper`."
          - "Add a user authentication system to manage physician accounts and track their performance over time."
          - "Display the cumulative cost from the `CostEstimator` in the UI, updating it in real-time as tests are ordered."
          - "Ensure the interface is intuitive and requires minimal training for physicians to use effectively."
        done: true

      - id: "T26"
        title: "Enhance Orchestrator for Advanced Ensemble Strategies"
        description: >
          Improve the `Ensemble` mode by implementing more sophisticated aggregation and meta-panel strategies to boost diagnostic accuracy beyond simple majority voting.
        labels: [enhancement, agent-architecture, ml]
        subtasks:
          - "Implement a weighted voting mechanism based on the confidence scores or internal consistency of each parallel panel."
          - "Develop a 'Meta-Panel' agent that reviews the diagnoses and reasoning chains from all parallel runs to produce a final, synthesized diagnosis."
          - "Explore cost-adjusted utility functions to select a final diagnosis that optimizes for both accuracy and cost-effectiveness."
        done: true

      - id: 92
        title: "Centralized Error Handling and Logging"
        description: >
          Introduce a unified error handling framework with custom exceptions and structured logging.
        component: backend
        area: robustness
        priority: 2
<<<<<<< HEAD
        status: done
=======
        status: pending
>>>>>>> 2ae2dea9
      - id: 93
        title: "Refactor CLI with Typer"
        description: >
          Replace argparse with Typer to provide a modern CLI with type validation and rich help output.
        component: cli
        area: usability
        priority: 2
<<<<<<< HEAD
        status: done
      - id: 94
        title: "Developer Getting Started Guide"
        description: >
          Write a concise guide in `docs/getting_started.md` covering environment setup,
          running tests, and basic commands for new contributors.
        component: documentation
        area: onboarding
        priority: 3
        status: done
=======
        status: pending
>>>>>>> 2ae2dea9

  - name: "Phase 4: LLM Integration and Production Hardening"
    tasks:
      - id: "T27"
        title: "Implement Multi-Provider LLM Engine for Panel"
        description: >
          Refactor the LLMEngine to be provider-agnostic, with initial support for the OpenAI API and local Ollama models. This is critical for flexibility and cost management in production.
        labels: [feature, ai, backend, refactor]
        subtasks:
          - "Design a generic `LLMClient` interface that standardizes methods for chat completions and managing API credentials."
          - "Implement an `OpenAIClient` that conforms to the interface and handles communication with the OpenAI API, including API key management."
          - "Implement an `OllamaClient` that conforms to the interface and communicates with a local Ollama server endpoint."
          - "Update the `LLMEngine` to accept a configured client (OpenAI or Ollama) during initialization."
          - "Extend the main CLI with `--llm-provider` (choices: openai, ollama) and `--llm-model` flags to allow runtime selection of the desired model."
        done: true

      - id: "T28"
        title: "Production-Grade Logging and Monitoring"
        description: >
          Enhance the existing logging and metrics system to provide the visibility needed to operate, debug, and optimize the system in a production environment.
        labels: [enhancement, observability, backend]
        subtasks:
          - "Implement structured (JSON-formatted) logging across all major components to enable easier parsing and analysis by log aggregation platforms."
          - "Add detailed performance metrics, including LLM query latency, token usage per turn, and estimated cost per query (for OpenAI)."
          - "Create a comprehensive Grafana dashboard configuration for visualizing key operational metrics, such as case processing time, agent accuracy, and token consumption."
        done: true

      - id: "T29"
        title: "Finalize Documentation and Packaging for Release"
        description: >
          Prepare the project for its first official public release by improving documentation, creating a distributable package, and ensuring legal compliance.
        labels: [documentation, release, devops]
        subtasks:
          - "Write comprehensive user documentation detailing how to set up the environment for both OpenAI and local Ollama usage."
          - "Create a `pyproject.toml` file and ensure the project can be cleanly packaged into a wheel (`.whl`) and source distribution (`.tar.gz`)."
          - "Perform a final review of the README, CONTRIBUTING, and LICENSE files to ensure they are clear and complete."
        done: true

      - id: "T30"
        title: "Refactor Judge Agent for Robustness"
        description: >
          Improve the Judge agent by moving beyond simple string similarity to a more robust, LLM-based evaluation to better handle clinical nuance and synonyms.
        labels: [enhancement, ai, evaluation]
        subtasks:
          - "Replace the `difflib.SequenceMatcher` in the `Judge` class with a call to a configured LLM."
          - "Develop a precise prompt for the Judge LLM that instructs it to compare the candidate and ground-truth diagnoses based on clinical substance, not just lexical similarity, using the 5-point rubric."
          - "Add unit tests to `test_judge.py` to validate the new LLM-based evaluation logic with a variety of clinically similar but lexically different diagnostic pairs."
        done: true

      - id: "T31"
        title: "Automate Case Updates"
        description: >
          Schedule a weekly workflow that fetches newly released NEJM CPC cases
          and appends them to the dataset. The script skips already ingested
          PMIDs to avoid duplicates.
        labels: [automation, data]
        done: true

      - id: "T32"
        title: "Cache LLM Responses"
        description: >
          Store completions from the LLM engine on disk to avoid
          duplicate API calls and reduce cost.
        labels: [enhancement, backend, optimization]
        actionable_steps:
          - "Design a caching strategy balancing performance and data freshness."
          - "Implement the cache in `LLMClient` with optional CLI flag to enable it."
          - "Write unit tests covering cache hits and evictions."
        acceptance_criteria:
          - "Average latency of LLM requests is reduced by at least 30%."
          - "API calls to the provider drop by at least 40%."
        done: true
      - id: "T33"
        title: "FHIR Export for Sessions"
        description: >
          Output orchestrator transcripts and ordered tests in a
          FHIR-compatible format for integration with clinical systems.
        labels: [feature, interoperability]
        done: true
      - id: "T34"
        title: "Dataset Versioning with DVC"
        description: >
          Track case data and embeddings using DVC to enable
          reproducible experiments.
        labels: [tooling, data]
        done: true
      - id: "T35"
        title: "Continuous Packaging Workflow"
        description: >
          Publish wheels to PyPI from CI when tagging a release.
        labels: [ci, release]
        done: true
      - id: "T36"
        title: "Cross-Encoder Re-Ranking"
        description: >
          Improve semantic retrieval by re-ranking top passages
          with a cross-encoder model for higher precision.
        labels: [enhancement, ml]
        done: true

      - id: "T37"
        title: "Automatic CMS Pricing Updates"
        description: >
          Provide a script that fetches the latest CMS pricing table
          and refreshes the local cost database.
        labels: [automation, data]
        done: true

      - id: "T38"
        title: "FHIR Case Import"
        description: >
          Add utilities to convert FHIR diagnostic reports and
          observations into the internal SDBench case format.
        labels: [feature, interoperability]
        done: true

      - id: "T39a"
        title: "Asynchronous Batch Evaluation"
        description: >
          Run large-scale case evaluations concurrently to reduce
          turnaround time on shared compute clusters.
        labels: [enhancement, performance]
        done: true


      - id: "T40"
        title: "Asynchronous Batch Evaluation CLI"
        description: >
          Add a `batch-eval` subcommand that evaluates multiple cases concurrently
          and writes aggregated CSV results.
        labels: [feature, cli, evaluation]
        done: true

      - id: "T41"
        title: "Expand CPT Code Lookup Table"
        description: >
          Reduce reliance on the LLM for pricing by expanding the built-in mapping
          of common medical tests to CPT codes and CMS prices.
        labels: [data, enhancement]
        actionable_steps:
          - "Identify frequently ordered tests in the case data."
          - "Research corresponding CPT codes and current prices."
          - "Add at least 100 new entries to `cpt_lookup.csv`."
        acceptance_criteria:
          - "`cpt_lookup.csv` contains the new codes."
          - "LLM CPT lookups decrease by 20%."
        done: true

      - id: "T42"
        title: "Improve Rule-Based Decision Engine"
        description: >
          Extend `sdb/decision.py` with additional clinical rules to boost accuracy
          of the non-LLM engine.
        labels: [ai, backend]
        actionable_steps:
          - "Analyze common diagnostic misses with the current engine."
          - "Add rules considering more clinical variables."
          - "Document new logic within `RuleEngine`."
          - "Expand rules to cover headaches, sore throat and dizziness."
        done: true
        acceptance_criteria:
          - "Rule-based accuracy improves by 10%."

      - id: "T43"
        title: "Refine LLM Prompts"
        description: >
          Improve the prompts used by the LLM-based engine to reduce errors and
          make maintenance easier.
        labels: [ai, prompt-engineering]
        actionable_steps:
          - "Review common LLM mistakes and adjust instructions."
          - "A/B test revised prompts for effectiveness."
        acceptance_criteria:
          - "Error rate drops by 15%."
        done: true

      - id: "T44"
        title: "Enhance Web UI"
        description: >
          Provide a clearer case summary, test history, and a visual diagram of the
          diagnostic process.
        done: true
        labels: [frontend, ux]
        actionable_steps:
          - "Add summary and ordered-test panels."
          - "Draw the system's diagnostic path graphically."
          - "Improve layout styling for readability."
        acceptance_criteria:
          - "New features are functional and intuitive."

<<<<<<< HEAD
      - id: 95
        title: "Fine-Tune LLM for Diagnostic Reasoning"
        description: >
          Train a domain-specific language model using the NEJM case corpus to improve
          reasoning accuracy and reduce hallucinations.
        component: ai
        area: modeling
        priority: 2
=======
      - id: "T45"
        title: "Fine-tune Domain-Specific LLM"
        description: >
          Train a custom language model on the NEJM case corpus and
          integrate it through the multi-provider LLM engine.
        labels: [feature, ai, data]
>>>>>>> 2ae2dea9
        status: done

- id: 45
  title: Secure Web UI Authentication
  description: >
    Replace the hardcoded credential store in `sdb/ui/app.py` with a
    configuration-based approach using hashed passwords. Credentials should be
    loaded from environment variables or an external file and verified using a
    secure hashing algorithm. Add tests covering authentication success and
    failure cases.
  component: ui
  area: security
  dependencies: []
  priority: 1
  status: done
  actionable_steps:
    - Remove the `USERS` dict from the codebase.
    - Load user credentials from a config file or environment variable.
    - Store and verify passwords using a strong hash (e.g., bcrypt).
    - Update login logic and add unit tests.
  acceptance_criteria:
    - "No plaintext passwords remain in the repository."
    - "Login succeeds with valid credentials and fails otherwise."
  command: null
  epic: Phase 5
  assigned_to: null

- id: 75
  title: Enable Pluggable Retrieval Indexes
  description: >
    Allow third-party retrieval backends to register via entry points so
    alternative index implementations can be swapped in without modifying
    the core code base.
  component: retrieval
  area: extensibility
  dependencies: []
  priority: 3
  status: done
  actionable_steps:
    - Define `sdb.retrieval_plugins` entry point group.
    - Refactor built-in indexes as plugins and update documentation.
  acceptance_criteria:
    - "Custom retrieval index packages can be discovered and used by Gatekeeper."
  command: null
  epic: Phase 5
  assigned_to: null

- id: 75
  title: Provide Case Translation Utility
  description: >
    Add a script to translate case JSON files using an LLM and store localized
    versions with language suffixes.
  component: ingestion
  area: localization
  dependencies: []
  priority: 3
  status: done
  actionable_steps:
    - Create `sdb.ingest.translate` with helper functions.
    - Write translated files alongside originals like `case_001_es.json`.
    - Allow `CaseDatabase.load_from_directory` to select files by locale.
  acceptance_criteria:
    - "Translations can be generated and loaded by specifying a locale."
  command: null
  epic: Phase 5
  assigned_to: null

- id: 76
  title: Support Persona-Specific Models
  description: >
    Allow each persona in the virtual panel to run with a different LLM model
    specified via the CLI or settings file.
  component: panel
  area: configuration
  priority: 2
  status: done

- id: 75
  title: Extract Budget Management Service
  description: >
    Move budgeting logic out of the Orchestrator into a dedicated service
    responsible for tracking spend and applying limits.
  component: orchestrator
  area: refactor
  dependencies: [19]
  priority: 3
  status: done
  actionable_steps:
    - Create a `BudgetManager` class with methods for tracking cost and enforcing limits.
    - Inject `BudgetManager` into `Orchestrator` and remove inline budgeting logic.
    - Update unit tests to cover the new service.
  acceptance_criteria:
    - "Budget enforcement works consistently across all modes."
    - "Orchestrator tests do not reference budgeting internals."
  command: null
  epic: Phase 5
  assigned_to: null

- id: 65
  title: Parallel Persona Execution in LLM Engine
  description: >
    Allow the LLMEngine to query all persona prompts concurrently when using an
    AsyncLLMClient.
  component: panel
  area: performance
  dependencies: [47]
  priority: 3
  status: done
  actionable_steps:
    - Add configuration flag `parallel_personas`.
    - Dispatch persona prompts concurrently when enabled.
    - Ensure responses are ordered deterministically.
    - Write unit tests covering the parallel path.
  acceptance_criteria:
    - "adecide executes persona prompts concurrently with AsyncLLMClient."
    - "Tests validate concurrency and correct action parsing."
  command: null
  epic: Phase 5
  assigned_to: null

- id: 65
  title: Use SQLite for Lazy Case Loading
  description: >
    Implement a SQLite-backed case database and migration script so large
    datasets don't need to be loaded fully into memory.
  component: backend
  area: data
  dependencies: []
  priority: 2
  status: done
  actionable_steps:
    - Add SQLiteCaseDatabase class for on-demand fetching
    - Provide a migration utility to build the SQLite file
    - Expose config options for selecting the database type
  acceptance_criteria:
    - "Cases load lazily from SQLite without excess memory use."
  command: null
  epic: Phase 5
  assigned_to: null

- id: 55
  title: Add Async LLM Client Support
  description: >
    Implement asynchronous LLM client and concurrency utilities for batch
    evaluation.
  component: backend
  area: async
  dependencies: []
  priority: 4
  status: done
  actionable_steps:
    - Provide `AsyncLLMClient` with async chat method.
    - Allow `LLMEngine` and helpers to use async clients.
    - Run LLM calls concurrently during batch evaluation.
  acceptance_criteria:
    - "Async batch evaluation functions handle coroutine case runners."
  command: null
  epic: Phase 5
  assigned_to: null

- id: 46
  title: Centralize Application Configuration
  description: >
    Introduce a Pydantic-based configuration schema loaded from a YAML file.
    The CLI should accept a `--config` flag to specify the config path, and all
    modules should access settings via this centralized object.
  component: cli
  area: configuration
  dependencies: []
  priority: 3
  status: done
  actionable_steps:
    - Define `Settings` dataclass or Pydantic model.
    - Load settings from YAML at startup.
    - Refactor modules to read values from the settings object.
    - Document the configuration options.
  acceptance_criteria:
    - "CLI runs with --config and values propagate to orchestrator."
    - "Default configuration file documented in README."
  command: null
  epic: Phase 5
  assigned_to: null

- id: 47
  title: Add Async LLMClient for Concurrent Calls
  description: >
    Implement an asynchronous variant of `LLMClient` so batch evaluations can
    perform concurrent LLM requests without blocking the event loop. Update the
    orchestrator and evaluator as needed to support async operation.
  component: backend
  area: performance
  dependencies: []
  priority: 2
  status: done
  actionable_steps:
    - Create `AsyncLLMClient` with async `chat` method.
    - Update `LLMEngine` and evaluation helpers to use async when provided.
    - Add tests for concurrent execution path.
  acceptance_criteria:
    - "Batch evaluations run asynchronously without errors."
    - "Performance improves when using async client."
  command: null
  epic: Phase 5
  assigned_to: null

- id: 48
  title: Harden Gatekeeper Query Parsing
  description: >
    Improve XML parsing in `Gatekeeper.answer_question` by validating against a
    strict schema and sanitizing inputs to prevent malformed or malicious
    queries. Return clear error messages on validation failures.
  component: gatekeeper
  area: security
  dependencies: []
  priority: 2
  status: done
  actionable_steps:
    - Define an XML schema for allowed queries.
    - Validate incoming XML against the schema.
    - Add tests for malformed and malicious inputs.
  acceptance_criteria:
    - "Gatekeeper rejects invalid XML with informative errors."
    - "All new tests pass."
  command: null
  epic: Phase 5
  assigned_to: null

- id: 49
  title: Standardize Structured Logging
  description: >
    Replace ad-hoc logging calls with a unified structured logging framework
    (e.g., `structlog`). Ensure all modules log consistent fields and severity
    levels for easier monitoring.
  component: backend
  area: observability
  dependencies: []
  priority: 4
  status: done
  actionable_steps:
    - Integrate `structlog` and configure JSON output.
    - Refactor existing `logger` calls across modules.
    - Update documentation on log consumption.
  acceptance_criteria:
    - "Logs are JSON-formatted and include module, level, and message." 
    - "No remaining plain `print` or inconsistent logger usage." 
  command: null
  epic: Phase 5
  assigned_to: null

- id: 50
  title: Plugin System for Panel Personas
  description: >
    Allow custom persona chains to be loaded as plugins so researchers can
    experiment with alternative agent roles without modifying core code.
  component: panel
  area: architecture
  dependencies: []
  priority: 5
  status: done
  actionable_steps:
    - Define entry point mechanism for persona plugins.
    - Load persona definitions dynamically at runtime.
    - Provide example plugin and documentation.
  acceptance_criteria:
    - "New personas can be added via plugin without touching core modules."
  command: null
  epic: Phase 5
  assigned_to: null

- id: 51
  title: Expand Test Coverage for Web UI and Async Evaluation
  description: >
    Add integration tests exercising the FastAPI WebSocket endpoints and the
    asynchronous batch evaluation helpers to prevent regressions.
  component: tests
  area: testing
  dependencies: [47]
  priority: 3
  status: done
  actionable_steps:
    - Use `httpx.AsyncClient` to test WebSocket flows.
    - Add tests validating concurrency limits in `async_batch_evaluate`.
  acceptance_criteria:
    - "CI runs new tests successfully."
  command: null
  epic: Phase 5
  assigned_to: null

- id: 52
  title: Switch Embedding Index to FAISS
  description: >
    Replace the custom `SentenceTransformerIndex` backend with FAISS for faster
    and more memory-efficient retrieval when indexing the full CPC dataset.
  component: retrieval
  area: performance
  dependencies: []
  priority: 4
  status: done
  actionable_steps:
    - Add FAISS as an optional dependency.
    - Implement FAISS-backed index class.
    - Provide migration guide for existing embeddings.
  acceptance_criteria:
    - "Retrieval latency decreases on large datasets." 
  command: null
  epic: Phase 5
  assigned_to: null

- id: 53
  title: Pin Dependency Versions and Document Updates
  description: >
    Pin exact dependency versions in `requirements-dev.txt` and document a
    process for regular security updates using tools like `pip-audit`.
  component: build
  area: dependencies
  dependencies: []
  priority: 4
  status: done
  actionable_steps:
    - Update requirements files with version pins.
    - Add a docs section on updating and auditing dependencies.
  acceptance_criteria:
    - "`pip install -r requirements-dev.txt` yields deterministic versions."
  command: null
  epic: Phase 5
  assigned_to: null

- id: 54
  title: Make LLM FileCache Thread-Safe
  description: >
    Protect the JSONL cache used by `LLMClient` with file locks to avoid
    corruption when multiple threads or processes access it concurrently.
  component: backend
  area: robustness
  dependencies: []
  priority: 3
  status: done
  actionable_steps:
    - Add a cross-platform file lock around cache read/write.
    - Write tests simulating concurrent access.
  acceptance_criteria:
    - "Concurrent LLM calls do not corrupt the cache file."
  command: null
  epic: Phase 5
  assigned_to: null
- id: 56
  title: Holistic User Experience Enhancement
  description: >
    A comprehensive initiative to improve the SDBench UI's usability, clarity,
    and accessibility. This epic covers workflow simplification, consistent
    feedback, and modern visual design.
  component: ui
  area: design
  dependencies: []
  priority: 2
  status: done
  actionable_steps:
    - Document current UX pain points and desired outcomes.
  acceptance_criteria:
    - "UX improvement plan is approved by project stakeholders."
  command: null
  epic: User Experience (UX) & Accessibility
  assigned_to: null


- id: 57
  title: Introduce Guided Actions for Questions and Tests
  description: >
    Replace the `test:` text prefix with explicit controls so users can ask
    questions or order tests without remembering special syntax.
  component: ui
  area: frontend
  dependencies: [56]
  priority: 3
  status: done
  actionable_steps:
    - Add buttons or a dropdown to select Ask Question, Order Test, or Provide Diagnosis.
    - Update WebSocket payloads based on the selected control.
    - Display available tests in a searchable list.
  acceptance_criteria:
    - "Users can order a test without typing a prefix."
    - "Common test names are selectable via UI controls."
  command: null
  epic: User Experience (UX) & Accessibility
  assigned_to: null

- id: 58
  title: Provide Clear Loading and Error Feedback
  description: >
    Ensure the UI always communicates system state during data fetches and
    WebSocket interactions.
  component: ui
  area: frontend
  dependencies: [56]
  priority: 3
  status: done
  actionable_steps:
    - Add spinners or skeleton components during case loading and Gatekeeper responses.
    - Show descriptive error messages when login fails or the WebSocket disconnects.
    - Display cumulative cost and per-step cost separately.
  acceptance_criteria:
    - "Users see a loading indicator whenever data is being fetched."
    - "Error messages specify the cause of failures."
    - "Cost updates distinguish between individual and total spending."
  command: null
  epic: User Experience (UX) & Accessibility
  assigned_to: null

- id: 59
  title: Apply Accessible and Consistent Visual Styling
  description: >
    Modernize the interface with a consistent component library and ensure
    compliance with WCAG 2.1 AA.
  component: ui
  area: design
  dependencies: [56]
  priority: 3
  status: done
  actionable_steps:
    - Adopt a design system for inputs, buttons, and layout.
    - Ensure color contrast ratios meet WCAG AA standards.
    - Add ARIA roles and focus styles for keyboard navigation.
    - Test keyboard-only navigation across workflows.
  acceptance_criteria:
    - "Visual elements follow a consistent style guide."
    - "Accessibility audit reports no critical WCAG 2.1 violations."
    - "All interactive elements are keyboard accessible."
  command: null
  epic: User Experience (UX) & Accessibility
  assigned_to: null
- id: 60
  title: Add Help Panel and Session Status
  description: >
    Display inline usage hints and show the logged-in user with a logout
    button so clinicians understand available commands and their session
    state.
  component: ui
  area: usability
  dependencies: [56]
  priority: 2
  status: done
  actionable_steps:
    - Add a collapsible help panel listing supported chat commands.
    - Show the current username in the header.
    - Provide a logout button that ends the session cleanly.
  acceptance_criteria:
    - "Users can view command hints without leaving the chat UI."
    - "Session status displays the active account and allows logout."
  command: null
  epic: User Experience (UX) & Accessibility
  assigned_to: null

- id: 61
  title: Ensure Responsive and Accessible Layout
  description: >
    Improve styling for tablets and add screen reader labels to meet WCAG
    AA color contrast and accessibility guidelines.
  component: ui
  area: accessibility
  dependencies: [59]
  priority: 3
  status: done
  actionable_steps:
    - Refactor the grid layout to adapt to tablet viewports.
    - Adjust the color palette to satisfy contrast ratios.
    - Label form controls with appropriate ARIA attributes.
  acceptance_criteria:
    - "The UI passes WCAG AA contrast checks on tablet screens."
    - "Screen readers announce labels for all form fields."
  command: null
  epic: User Experience (UX) & Accessibility
  assigned_to: null

- id: 62
  title: Migrate UI to React with Collapsible Panels
  description: >
    Replace the minimal HTML interface with a React front end using a
    component library and collapsible sections for the case summary and
    results panels.
  component: ui
  area: design
  dependencies: [56, 59]
  priority: 3
  status: done
  actionable_steps:
    - Scaffold a React application (e.g., with Vite).
    - Implement chat, summary, and results panels as collapsible components.
    - Connect WebSocket communication to the FastAPI backend.
  acceptance_criteria:
    - "Clinicians can toggle panels while chatting with the Gatekeeper."
    - "Build passes lint and unit tests for React components."
  command: null
  epic: User Experience (UX) & Accessibility
  assigned_to: null

- id: 63
  title: Expire and Revoke Web UI Session Tokens
  description: >
    Add expiration timestamps and logout support for tokens issued by the FastAPI UI. Expired tokens should be purged periodically to prevent unlimited access.
  component: ui
  area: security
  dependencies: [45]
  priority: 3
  status: done
  actionable_steps:
    - Store issue time for each token in a persistent SQLite DB.
    - Reject tokens older than a configurable TTL.
    - Provide a `/logout` endpoint to invalidate a token.
    - Add unit tests covering expiration and logout.
  acceptance_criteria:
    - "Tokens expire after the configured TTL."
    - "Logout removes the token and prevents further WebSocket access."
  command: null
  epic: User Experience (UX) & Accessibility
  assigned_to: null

- id: 64
  title: Test CI on Multiple Python Versions
  description: >
    Update GitHub Actions to run the test suite on Python 3.11 and 3.12 to ensure compatibility across supported interpreters.
  component: ci
  area: testing
  dependencies: [53]
  priority: 2
  status: done

  actionable_steps:
    - Modify `.github/workflows/ci.yml` to include a matrix of Python versions.
    - Ensure dependency installation succeeds on each version.
    - Update documentation to list supported Python versions.
  acceptance_criteria:
    - "CI passes on both Python 3.11 and 3.12."
  command: null
  epic: Phase 5
  assigned_to: null
- id: 65
  title: Persist UI Sessions in SQLite
  description: >
    Store session tokens in a SQLite database so that authentication persists
    across server restarts and can be shared when scaling the UI horizontally.
  component: ui
  area: persistence
  dependencies: [45, 63]
  priority: 3
  status: done
  actionable_steps:
    - Create a `SessionStore` class backed by SQLite.
    - Replace the in-memory `SESSIONS` dict with `SessionStore` operations.
    - Add migration logic to initialize the table on startup.
    - Update tests for token login and expiration using the new store.
  acceptance_criteria:
    - "Sessions remain valid after a server restart."
    - "Concurrent UI instances share the same token store."
  command: null
  epic: User Experience (UX) & Accessibility
  assigned_to: null

- id: 66
  title: Validate WebSocket Payloads with Pydantic
  description: >
    Define Pydantic models for incoming and outgoing WebSocket messages to
    ensure fields are present and correctly typed before processing.
  component: backend
  area: validation
  dependencies: [56]
  priority: 3
  status: done
  actionable_steps:
    - Create `MessageIn` and `MessageOut` models describing the schema.
    - Parse incoming JSON payloads using `MessageIn.parse_obj`.
    - Return validation errors to the client when fields are missing.
    - Update UI code to follow the new schema.
  acceptance_criteria:
    - "Invalid messages result in a 400 error with details."
    - "All WebSocket interactions use typed models."
  command: null
  epic: Phase 5
  assigned_to: null

- id: 67
  title: Rate Limit Logins and Chat Messages
  description: >
    Prevent abuse by limiting failed login attempts and throttling the number
    of messages each client can send per minute.
  component: security
  area: protection
  dependencies: [63]
  priority: 2
  status: done
  actionable_steps:
    - Track login failures per IP and temporarily block after 5 attempts.
    - Enforce a per-session message rate using a sliding window counter.
    - Expose configuration options for limits in `settings`.
    - Add tests verifying rate limits trigger correctly.
  acceptance_criteria:
    - "Excessive login attempts are rejected with HTTP 429."
    - "Chat clients cannot flood the server with messages."
  command: null
  epic: Phase 5
  assigned_to: null

- id: 68
  title: CLI Tool for Managing UI Users
  description: >
    Provide a command-line utility to add, delete, and list user accounts used
    by the Web UI authentication system.
  component: cli
  area: tooling
  dependencies: [45]
  priority: 3
  status: done
  actionable_steps:
    - Implement a `manage-users` command under `cli.py`.
    - Support subcommands `add`, `remove`, and `list` with appropriate args.
    - Store password hashes in the existing credentials file.
    - Document usage in `docs/installation.md`.
  acceptance_criteria:
    - "Administrators can manage accounts without editing YAML manually."
  command: null
  epic: Phase 5
  assigned_to: null

- id: 69
  title: Optimize Docker Image Size
  description: >
    Refactor the Dockerfile to use multi-stage builds and slimmer base images
    to reduce container size and deployment time.
  component: docker
  area: build
  dependencies: []
  priority: 2
  status: done
  actionable_steps:
    - Split dependency installation and runtime layers into separate stages.
    - Remove development tools from the final image.
    - Document the resulting image size reduction in `docs/installation.md`.
  acceptance_criteria:
    - "Final Docker image is under 1 GB."
  command: null
  epic: Phase 5
  assigned_to: null

- id: 70
  title: Asynchronous Case Ingestion Pipeline
  description: >
    Speed up NEJM case collection by downloading articles concurrently and
    reporting progress with structured logs.
  component: data
  area: performance
  dependencies: []
  priority: 3
  status: done
  actionable_steps:
    - Use `asyncio` and `aiohttp` to fetch PubMed abstracts in parallel.
    - Limit concurrency to avoid API rate limits.
    - Update `collect_cases` and `collect_new_cases` accordingly.
    - Add a progress indicator during pipeline runs.
  acceptance_criteria:
    - "Full dataset download completes significantly faster."
  command: null
  epic: Phase 5
  assigned_to: null

- id: 71
  title: Retrieval Accuracy Evaluation Script
  description: >
    Provide a utility that measures recall and ranking metrics for the
    retrieval subsystem using the existing case database.
  component: retrieval
  area: evaluation
  dependencies: []
  priority: 3
  status: done
  actionable_steps:
    - Generate queries from case summaries or questions.
    - Compare returned passages against ground truth excerpts.
    - Output recall@k and mean reciprocal rank statistics.
    - Integrate the script into CI for regression tracking.
  acceptance_criteria:
    - "Retrieval evaluation produces metrics for each index type."
  command: null
  epic: Phase 5
  assigned_to: null

- id: 72
  title: License Compliance Check in CI
  description: >
    Add a step to the GitHub Actions workflow that scans project dependencies
    for incompatible licenses and fails the build when violations are found.
  component: ci
  area: compliance
  dependencies: [53]
  priority: 2
  status: done
  actionable_steps:
    - Install a tool like `licensecheck` or `pip-licenses` during CI.
    - Generate a license report for all packages in `requirements.lock`.
    - Fail the job if any package has a prohibited license type.
  acceptance_criteria:
    - "CI blocks merges when disallowed licenses are introduced."
  command: null
  epic: Phase 5
  assigned_to: null

- id: 73
  title: Add Dark Mode Theme to UI
  description: >
    Offer an optional dark color scheme for the React-based interface while
    preserving WCAG AA contrast requirements.
  component: ui
  area: design
  dependencies: [62]
  priority: 2
  status: done
  actionable_steps:
    - Define a dark palette in the chosen component library.
    - Provide a toggle or automatic detection of system theme.
    - Verify color contrast using accessibility tools.
  acceptance_criteria:
    - "Users can switch between light and dark themes."
    - "All colors pass WCAG AA in both modes."
  command: null
  epic: User Experience (UX) & Accessibility
  assigned_to: null

- id: 74
  title: Adopt JWT-Based Authentication
  description: >
    Replace simple token strings with signed JSON Web Tokens to allow stateless
    validation and optional refresh tokens for long-lived sessions.
  component: security
  area: authentication
  dependencies: [63]
  priority: 3
  status: done
  actionable_steps:
    - Issue JWTs with expiration and user claims on login.
    - Verify token signatures on each request.
    - Implement refresh token rotation and revocation.
    - Update tests and docs to reflect the new scheme.
  acceptance_criteria:
    - "Web UI authenticates using signed JWTs."
    - "Refresh tokens can be revoked independently of access tokens."
  command: null
  epic: Phase 5
  assigned_to: null


- id: 75
  title: Slurm Batch Evaluation Helper
  description: |
    Provide a script for submitting `batch_evaluate` jobs as a Slurm array to ease large scale experiments.
  component: scripts
  area: performance
  dependencies: []
  priority: 3
  status: done
  actionable_steps:
    - Implement `scripts/slurm_batch_eval.py`.
    - Document usage with an example submission file.
  acceptance_criteria:
    - "Users can launch evaluations on HPC clusters using Slurm arrays."
  command: null
  epic: Phase 5
  assigned_to: null

- id: 76
  title: Enable Retrieval Result Caching
  description: >
    Introduce a simple caching layer for retrieval responses to
    accelerate repeated queries during evaluation.
  component: retrieval
  area: performance
  dependencies: []
  priority: 3
  status: done
  actionable_steps:
    - Add an in-memory cache keyed by query hash.
    - Expire cached items after a configurable TTL.
    - Provide unit tests covering cache hits and misses.
  acceptance_criteria:
    - "Retrieval benchmarks show improved throughput with caching enabled."
  command: null
  epic: Phase 6
  assigned_to: null

- id: 77
  title: Persist Evaluation Results to SQLite
  description: >
    Store orchestrator evaluation metrics in a SQLite database so results
    can be compared across runs.
  component: evaluation
  area: data
  dependencies: []
  priority: 2
  status: done
  actionable_steps:
    - Define a results schema and migration script.
    - Update evaluator to write metrics after each run.
    - Document how to query the database for summaries.
  acceptance_criteria:
    - "Historical evaluation data persists between sessions."
  command: null
  epic: Phase 6
  assigned_to: null

- id: 78
  title: Build Prometheus Metrics Dashboard
  description: >
    Create example Grafana dashboards that visualize orchestrator latency
    and retrieval accuracy using Prometheus metrics.
  component: observability
  area: monitoring
  dependencies: [49]
  priority: 3
  status: done
  actionable_steps:
    - Provide dashboard JSON files under docs/.
    - Include setup instructions for Prometheus and Grafana.
    - Add screenshots to the documentation.
  acceptance_criteria:
    - "Dashboards display latency histograms and accuracy trends."
  command: null
  epic: Phase 6
  assigned_to: null

- id: 79
  title: CLI Command to Export FHIR JSON
  description: >
    Add a subcommand that converts saved transcripts into FHIR
    JSON bundles for interoperability with other tools.
  component: cli
  area: tooling
  dependencies: []
  priority: 4
  status: done
  actionable_steps:
    - Implement `cli.py export-fhir` with input/output options.
    - Reuse existing FHIR export functions.
    - Write unit tests covering the command.
  acceptance_criteria:
    - "Users can generate FHIR bundles from transcripts on disk."
  command: null
  epic: Phase 6
  assigned_to: null

- id: 80
  title: HTTP Connection Pooling
  description: >
    Use persistent HTTP sessions for external API calls to reduce
    latency and system load.
  component: backend
  area: performance
  dependencies: []
  priority: 3
  status: done
  actionable_steps:
    - Refactor network utilities to reuse an `httpx.Client` instance.
    - Measure request latency before and after the change.
  acceptance_criteria:
    - "Average response time decreases in load tests."
  command: null
  epic: Phase 6
  assigned_to: null

- id: 81
  title: Cost Estimator Plugin Interface
  description: >
    Allow third parties to provide custom cost estimation logic via
    a plugin entry point.
  component: cost-estimation
  area: extensibility
  dependencies: []
  priority: 4
  status: done
  actionable_steps:
    - Define an entry point group `dx0.cost_estimators`.
    - Load the selected estimator from plugins at runtime.
    - Document how to implement a custom estimator.
  acceptance_criteria:
    - "Custom estimator plugins can override default pricing logic."
  command: null
  epic: Phase 6
  assigned_to: null

- id: 82
  title: Group-Based User Roles
  description: >
    Add support for assigning users to groups with specific permissions
    in the web UI.
  component: ui
  area: authentication
  dependencies: [68]
  priority: 3
  status: done
  actionable_steps:
    - Extend the credentials model with a group field.
    - Enforce permissions when accessing protected endpoints.
    - Provide an admin interface to manage groups.
  acceptance_criteria:
    - "API endpoints reject users lacking required roles."
  command: null
  epic: Phase 6
  assigned_to: null

- id: 83
  title: Ephemeral CLI Session Tokens
  description: >
    Issue short-lived tokens for command-line sessions to improve
    security when running batch evaluations.
  component: cli
  area: security
  dependencies: [74]
  priority: 2
  status: done
  actionable_steps:
    - Add `dx0 login` command that obtains a token via the API.
    - Automatically refresh the token when expired.
    - Document best practices for token storage.
  acceptance_criteria:
    - "CLI commands fail gracefully when the token expires."
  command: null
  epic: Phase 6
  assigned_to: null

- id: 84
  title: Document Advanced Orchestrator Settings
  description: >
    Expand the README with guidance on tuning orchestrator parameters
    and integrating custom panels.
  component: docs
  area: documentation
  dependencies: []
  priority: 3
  status: done
  actionable_steps:
    - Describe configuration options for budgets and personas.
    - Provide examples for plugin-based panels.
  acceptance_criteria:
    - "Users can customize orchestrator behavior following the docs."
  command: null
  epic: Phase 6
  assigned_to: null

- id: 85
  title: Pydantic Schema for Plugin Metadata
  description: >
    Define a typed model describing plugin metadata to validate
    loaded entry points at startup.
  component: plugins
  area: validation
  dependencies: []
  priority: 2
  status: done
  actionable_steps:
    - Create `PluginInfo` model with name, version, and entry point.
    - Validate registered plugins before use.
    - Fail startup if required fields are missing.
  acceptance_criteria:
    - "Invalid plugins are rejected with a clear error message."
  command: null
  epic: Phase 6
  assigned_to: null

- id: 86
  title: Deployment Automation
  description: >
    Create container orchestration scripts and CI pipelines for publishing release images.
  component: devops
  area: deployment
  dependencies: []
  priority: 3
  status: done
  actionable_steps:
    - Create Docker Compose or Kubernetes scripts.
    - Add a CI workflow that builds and publishes Docker images.
  acceptance_criteria:
    - "Services deploy via orchestration scripts."
    - "CI publishes release images automatically."
  command: null
  epic: Phase 6
  assigned_to: null

- id: 87
  title: UI Test Coverage
  description: >
    Add end-to-end tests for accessibility and dark-mode styling.
  component: testing
  area: frontend
  dependencies: []
  priority: 3
  status: done
  actionable_steps:
    - Implement Playwright or Cypress tests covering keyboard navigation and ARIA labels.
    - Verify dark mode styles in automated tests.
  acceptance_criteria:
    - "UI tests pass validating accessibility and themes."
  command: null
  epic: Phase 6
  assigned_to: null

- id: 88
  title: Security Review
  description: >
    Perform a dependency audit and document threat mitigations.
  component: security
  area: audit
  dependencies: []
  priority: 2
  status: done
  actionable_steps:
    - Run a tool like `safety` or `pip-audit` on dependencies.
    - Document mitigations for any flagged issues.
    - Add threat-model documentation for authentication, data storage, and logging.
  acceptance_criteria:
    - "Dependency audit reports are stored with documented mitigations."
    - "Threat model documentation covers key security aspects."
  command: null
  epic: Phase 6
  assigned_to: null

- id: 89
  title: Plugin Ecosystem Guide
  description: >
    Document best practices for developing and packaging plugins.
  component: docs
  area: plugins
  dependencies: []
  priority: 3
  status: done
  actionable_steps:
    - Expand plugin documentation with packaging and versioning advice.
    - Provide example repositories for retrieval, persona, and cost estimator plugins.
  acceptance_criteria:
    - "Developers can follow the guide to build compatible plugins."
  command: null
  epic: Phase 6
  assigned_to: null

- id: 90
  title: Performance Benchmarks
  description: >
    Measure latency of services under load and supply dashboard templates.
  component: performance
  area: monitoring
  dependencies: []
  priority: 3
  status: done
  actionable_steps:
    - Benchmark retrieval, LLM calls, and caching latency.
    - Provide scripts and Grafana dashboards for monitoring.
    - Store baseline results so regressions can be detected.
  acceptance_criteria:
    - "Benchmark results identify performance bottlenecks."
    - "Grafana dashboards visualize service latency."
    - "Baseline metrics persist for comparison across releases."
  command: null
  epic: Phase 6
  assigned_to: null
<|MERGE_RESOLUTION|>--- conflicted
+++ resolved
@@ -261,15 +261,11 @@
         title: "Expand Evaluation Framework Tests"
         description: >
           Add unit tests for the Judge agent, CostEstimator, and evaluation metrics generation.
-<<<<<<< HEAD
         component: evaluation
         area: testing
         priority: 2
         status: done
-=======
-        labels: [test, evaluation]
-        status: pending
->>>>>>> 2ae2dea9
+
 
   - name: "Phase 3: Production Readiness & Advanced Features"
     tasks:
@@ -331,11 +327,7 @@
         component: backend
         area: robustness
         priority: 2
-<<<<<<< HEAD
         status: done
-=======
-        status: pending
->>>>>>> 2ae2dea9
       - id: 93
         title: "Refactor CLI with Typer"
         description: >
@@ -343,7 +335,6 @@
         component: cli
         area: usability
         priority: 2
-<<<<<<< HEAD
         status: done
       - id: 94
         title: "Developer Getting Started Guide"
@@ -354,9 +345,7 @@
         area: onboarding
         priority: 3
         status: done
-=======
-        status: pending
->>>>>>> 2ae2dea9
+
 
   - name: "Phase 4: LLM Integration and Production Hardening"
     tasks:
@@ -547,7 +536,6 @@
         acceptance_criteria:
           - "New features are functional and intuitive."
 
-<<<<<<< HEAD
       - id: 95
         title: "Fine-Tune LLM for Diagnostic Reasoning"
         description: >
@@ -556,14 +544,6 @@
         component: ai
         area: modeling
         priority: 2
-=======
-      - id: "T45"
-        title: "Fine-tune Domain-Specific LLM"
-        description: >
-          Train a custom language model on the NEJM case corpus and
-          integrate it through the multi-provider LLM engine.
-        labels: [feature, ai, data]
->>>>>>> 2ae2dea9
         status: done
 
 - id: 45
