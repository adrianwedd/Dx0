--- conflicted
+++ resolved
@@ -1,10 +1,6 @@
 from typing import List, Tuple
 from sdb.retrieval import BaseRetrievalIndex
-<<<<<<< HEAD
 
-
-=======
->>>>>>> 93ef49d5
 class ExampleIndex(BaseRetrievalIndex):
     """Minimal retrieval backend returning a fixed ranking."""
 
